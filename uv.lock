--- conflicted
+++ resolved
@@ -331,11 +331,8 @@
 
 [[package]]
 name = "hedera-sdk-python"
-<<<<<<< HEAD
 version = "0.1.dev90+g3abb9d1.d20241220"
-=======
-version = "0.1.dev119+gbb0268d.d20241228"
->>>>>>> 17113f9b
+
 source = { editable = "." }
 dependencies = [
     { name = "cryptography" },
